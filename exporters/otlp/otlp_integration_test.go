--- conflicted
+++ resolved
@@ -117,12 +117,8 @@
 
 	selector := simple.NewWithExactDistribution()
 	integrator := integrator.New(selector, true)
-<<<<<<< HEAD
 	configNotifier := notifier.New(time.Minute, &notifier.MetricConfig{Period: time.Minute})
 	pusher := push.New(integrator, exp, configNotifier)
-=======
-	pusher := push.New(integrator, exp)
->>>>>>> 49043f6f
 	pusher.Start()
 
 	ctx := context.Background()
