--- conflicted
+++ resolved
@@ -48,15 +48,9 @@
 }
 
 type testFixture struct {
-<<<<<<< HEAD
 	checkpointSet  *test.CheckpointSet
-	integrator     *testIntegrator
 	exporter       *testExporter
 	configNotifier *notifier.ConfigNotifier
-=======
-	checkpointSet *test.CheckpointSet
-	exporter      *testExporter
->>>>>>> 49043f6f
 }
 
 type testSelector struct{}
@@ -69,15 +63,9 @@
 	}
 	configNotifier := notifier.New(time.Minute, &notifier.MetricConfig{Period: time.Minute})
 	return testFixture{
-<<<<<<< HEAD
 		checkpointSet:  checkpointSet,
-		integrator:     integrator,
 		exporter:       exporter,
 		configNotifier: configNotifier,
-=======
-		checkpointSet: checkpointSet,
-		exporter:      exporter,
->>>>>>> 49043f6f
 	}
 }
 
@@ -115,11 +103,7 @@
 
 func TestPushDoubleStop(t *testing.T) {
 	fix := newFixture(t)
-<<<<<<< HEAD
-	p := push.New(fix.integrator, fix.exporter, fix.configNotifier)
-=======
-	p := push.New(testSelector{}, fix.exporter)
->>>>>>> 49043f6f
+	p := push.New(testSelector{}, fix.exporter, fix.configNotifier)
 	p.Start()
 	p.Stop()
 	p.Stop()
@@ -127,11 +111,7 @@
 
 func TestPushDoubleStart(t *testing.T) {
 	fix := newFixture(t)
-<<<<<<< HEAD
-	p := push.New(fix.integrator, fix.exporter, fix.configNotifier)
-=======
-	p := push.New(testSelector{}, fix.exporter)
->>>>>>> 49043f6f
+	p := push.New(testSelector{}, fix.exporter, fix.configNotifier)
 	p.Start()
 	p.Start()
 	p.Stop()
@@ -140,18 +120,14 @@
 func TestPushTicker(t *testing.T) {
 	fix := newFixture(t)
 
-<<<<<<< HEAD
-	p := push.New(fix.integrator, fix.exporter, fix.configNotifier)
-	meter := p.Meter("name")
-=======
 	p := push.New(
 		testSelector{},
 		fix.exporter,
+		fix.configNotifier,
 		push.WithPeriod(time.Second),
 		push.WithResource(testResource),
 	)
 	meter := p.Provider().Meter("name")
->>>>>>> 49043f6f
 
 	mock := controllerTest.NewMockClock()
 	p.SetClock(mock)
@@ -226,16 +202,13 @@
 			fix := newFixture(t)
 			fix.exporter.injectErr = injector("counter1", tt.injectedError)
 
-<<<<<<< HEAD
-			p := push.New(fix.integrator, fix.exporter, fix.configNotifier)
-=======
 			p := push.New(
 				testSelector{},
 				fix.exporter,
+				fix.configNotifier,
 				push.WithPeriod(time.Second),
 				push.WithResource(testResource),
 			)
->>>>>>> 49043f6f
 
 			var err error
 			var lock sync.Mutex
