// Copyright The OpenTelemetry Authors
//
// Licensed under the Apache License, Version 2.0 (the "License");
// you may not use this file except in compliance with the License.
// You may obtain a copy of the License at
//
//     http://www.apache.org/licenses/LICENSE-2.0
//
// Unless required by applicable law or agreed to in writing, software
// distributed under the License is distributed on an "AS IS" BASIS,
// WITHOUT WARRANTIES OR CONDITIONS OF ANY KIND, either express or implied.
// See the License for the specific language governing permissions and
// limitations under the License.

package push // import "go.opentelemetry.io/otel/sdk/metric/controller/push"

import (
	"context"
	"sync"
	"time"

	"go.opentelemetry.io/otel/api/global"
	"go.opentelemetry.io/otel/api/metric"
	"go.opentelemetry.io/otel/api/metric/registry"
	notifier "go.opentelemetry.io/otel/exporters/dynamicconfig"
	export "go.opentelemetry.io/otel/sdk/export/metric"
	sdk "go.opentelemetry.io/otel/sdk/metric"
	controllerTime "go.opentelemetry.io/otel/sdk/metric/controller/time"
	"go.opentelemetry.io/otel/sdk/metric/integrator/simple"
)

// DefaultPushPeriod is the default time interval between pushes.
const DefaultPushPeriod = 10 * time.Second

// Controller organizes a periodic push of metric data.
type Controller struct {
<<<<<<< HEAD
	lock           sync.Mutex
	accumulator    *sdk.Accumulator
	provider       *registry.Provider
	errorHandler   sdk.ErrorHandler
	integrator     *simple.Integrator
	exporter       export.Exporter
	wg             sync.WaitGroup
	ch             chan bool
	period         time.Duration
	timeout        time.Duration
	clock          controllerTime.Clock
	ticker         controllerTime.Ticker
	configNotifier *notifier.ConfigNotifier
=======
	lock        sync.Mutex
	accumulator *sdk.Accumulator
	provider    *registry.Provider
	integrator  *simple.Integrator
	exporter    export.Exporter
	wg          sync.WaitGroup
	ch          chan struct{}
	period      time.Duration
	timeout     time.Duration
	clock       controllerTime.Clock
	ticker      controllerTime.Ticker
>>>>>>> eb14b395
}

// New constructs a Controller, an implementation of metric.Provider,
// using the provided exporter and options to configure an SDK with
// periodic collection.
func New(selector export.AggregationSelector, exporter export.Exporter, opts ...Option) *Controller {
	c := &Config{
		Period: DefaultPushPeriod,
	}
	for _, opt := range opts {
		opt.Apply(c)
	}
	if c.Timeout == 0 {
		c.Timeout = c.Period
	}

	integrator := simple.New(selector, c.Stateful)
	impl := sdk.NewAccumulator(
		integrator,
		sdk.WithResource(c.Resource),
	)
	return &Controller{
<<<<<<< HEAD
		provider:       registry.NewProvider(impl),
		accumulator:    impl,
		integrator:     integrator,
		exporter:       exporter,
		errorHandler:   c.ErrorHandler,
		ch:             make(chan bool),
		period:         c.Period,
		timeout:        c.Timeout,
		clock:          controllerTime.RealClock{},
		configNotifier: c.ConfigNotifier,
=======
		provider:    registry.NewProvider(impl),
		accumulator: impl,
		integrator:  integrator,
		exporter:    exporter,
		ch:          make(chan struct{}),
		period:      c.Period,
		timeout:     c.Timeout,
		clock:       controllerTime.RealClock{},
>>>>>>> eb14b395
	}
}

// SetClock supports setting a mock clock for testing.  This must be
// called before Start().
func (c *Controller) SetClock(clock controllerTime.Clock) {
	c.lock.Lock()
	defer c.lock.Unlock()
	c.clock = clock
}

// Provider returns a metric.Provider instance for this controller.
func (c *Controller) Provider() metric.Provider {
	return c.provider
}

// Start begins a ticker that periodically collects and exports
// metrics with the configured interval.
func (c *Controller) Start() {
	c.lock.Lock()
	defer c.lock.Unlock()

	if c.ticker != nil {
		return
	}

	if c.configNotifier != nil {
		c.configNotifier.Register(c)
	}

	c.ticker = c.clock.Ticker(c.period)
	c.wg.Add(1)
	go c.run(c.ch)
}

// Stop waits for the background goroutine to return and then collects
// and exports metrics one last time before returning.
func (c *Controller) Stop() {
	c.lock.Lock()
	defer c.lock.Unlock()

	if c.ch == nil {
		return
	}

	close(c.ch)
	c.ch = nil
	c.wg.Wait()
	c.ticker.Stop()
	c.ticker = nil

	c.tick()

	if c.configNotifier != nil {
		c.configNotifier.Unregister(c)
	}
}

func (c *Controller) OnInitialConfig(config *notifier.MetricConfig) {
	c.period = config.Period
}

func (c *Controller) OnUpdatedConfig(config *notifier.MetricConfig) {
	c.lock.Lock()
	defer c.lock.Unlock()

	// Stop the existing ticker
	// Make a new ticker with the new sampling period
	c.ticker.Stop()
	c.period = config.Period
	c.ticker = c.clock.Ticker(config.Period)

	// Let the controller know to check the new ticker
	c.ch <- true
}

func (c *Controller) run(ch chan bool) {
	for {
		select {
		// If signal receives 'true', break to check the new ticker
		// If signal receives 'false', that means controller is stopping
		case signal := <-ch:
			if signal {
				break
			}
			c.wg.Done()
			return
		case <-c.ticker.C():
			c.tick()
		}
	}
}

func (c *Controller) tick() {
	ctx, cancel := context.WithTimeout(context.Background(), c.timeout)
	defer cancel()

	c.integrator.Lock()
	defer c.integrator.Unlock()

	c.accumulator.Collect(ctx)

	err := c.exporter.Export(ctx, c.integrator.CheckpointSet())
	c.integrator.FinishedCollection()

	if err != nil {
		global.Handle(err)
	}
}<|MERGE_RESOLUTION|>--- conflicted
+++ resolved
@@ -34,21 +34,6 @@
 
 // Controller organizes a periodic push of metric data.
 type Controller struct {
-<<<<<<< HEAD
-	lock           sync.Mutex
-	accumulator    *sdk.Accumulator
-	provider       *registry.Provider
-	errorHandler   sdk.ErrorHandler
-	integrator     *simple.Integrator
-	exporter       export.Exporter
-	wg             sync.WaitGroup
-	ch             chan bool
-	period         time.Duration
-	timeout        time.Duration
-	clock          controllerTime.Clock
-	ticker         controllerTime.Ticker
-	configNotifier *notifier.ConfigNotifier
-=======
 	lock        sync.Mutex
 	accumulator *sdk.Accumulator
 	provider    *registry.Provider
@@ -60,7 +45,7 @@
 	timeout     time.Duration
 	clock       controllerTime.Clock
 	ticker      controllerTime.Ticker
->>>>>>> eb14b395
+	configNotifier *notifier.ConfigNotifier
 }
 
 // New constructs a Controller, an implementation of metric.Provider,
@@ -83,18 +68,6 @@
 		sdk.WithResource(c.Resource),
 	)
 	return &Controller{
-<<<<<<< HEAD
-		provider:       registry.NewProvider(impl),
-		accumulator:    impl,
-		integrator:     integrator,
-		exporter:       exporter,
-		errorHandler:   c.ErrorHandler,
-		ch:             make(chan bool),
-		period:         c.Period,
-		timeout:        c.Timeout,
-		clock:          controllerTime.RealClock{},
-		configNotifier: c.ConfigNotifier,
-=======
 		provider:    registry.NewProvider(impl),
 		accumulator: impl,
 		integrator:  integrator,
@@ -103,7 +76,7 @@
 		period:      c.Period,
 		timeout:     c.Timeout,
 		clock:       controllerTime.RealClock{},
->>>>>>> eb14b395
+		configNotifier: c.ConfigNotifier,
 	}
 }
 
